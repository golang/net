--- conflicted
+++ resolved
@@ -20,7 +20,6 @@
 	"crypto/tls"
 	"fmt"
 	"io"
-	"math"
 	"net/http"
 	"os"
 	"sort"
@@ -294,11 +293,7 @@
 }
 
 func mustUint31(v int32) uint32 {
-<<<<<<< HEAD
-	if v < 0 || v > math.MaxInt32 {
-=======
 	if v < 0 {
->>>>>>> 9c34dc86
 		panic("out of range")
 	}
 	return uint32(v)
