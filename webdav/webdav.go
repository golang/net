// Copyright 2014 The Go Authors. All rights reserved.
// Use of this source code is governed by a BSD-style
// license that can be found in the LICENSE file.

// Package webdav provides a WebDAV server implementation.
package webdav // import "golang.org/x/net/webdav"

import (
	"errors"
	"fmt"
	"io"
	"net/http"
	"net/url"
	"os"
	"path"
	"path/filepath"
	"strings"
	"time"
)

type Handler struct {
	// Prefix is the URL path prefix to strip from WebDAV resource paths.
	Prefix string
	// FileSystem is the virtual file system.
	FileSystem FileSystem
	// LockSystem is the lock management system.
	LockSystem LockSystem
	// Logger is an optional error logger. If non-nil, it will be called
	// for all HTTP requests.
	Logger func(*http.Request, error)
}

func (h *Handler) stripPrefix(p string) (string, int, error) {
	if h.Prefix == "" {
		return p, http.StatusOK, nil
	}
	if r := strings.TrimPrefix(p, h.Prefix); len(r) < len(p) {
		return r, http.StatusOK, nil
	}
	return p, http.StatusNotFound, errPrefixMismatch
}

func (h *Handler) ServeHTTP(w http.ResponseWriter, r *http.Request) {
	status, err := http.StatusBadRequest, errUnsupportedMethod
	if h.FileSystem == nil {
		status, err = http.StatusInternalServerError, errNoFileSystem
	} else if h.LockSystem == nil {
		status, err = http.StatusInternalServerError, errNoLockSystem
	} else {
		switch r.Method {
		case "OPTIONS":
			status, err = h.handleOptions(w, r)
		case "GET", "HEAD", "POST":
			status, err = h.handleGetHeadPost(w, r)
		case "DELETE":
			status, err = h.handleDelete(w, r)
		case "PUT":
			status, err = h.handlePut(w, r)
		case "MKCOL":
			status, err = h.handleMkcol(w, r)
		case "COPY", "MOVE":
			status, err = h.handleCopyMove(w, r)
		case "LOCK":
			status, err = h.handleLock(w, r)
		case "UNLOCK":
			status, err = h.handleUnlock(w, r)
		case "PROPFIND":
			status, err = h.handlePropfind(w, r)
		case "PROPPATCH":
			status, err = h.handleProppatch(w, r)
		}
	}

	if status != 0 {
		w.WriteHeader(status)
		if status != http.StatusNoContent {
			w.Write([]byte(StatusText(status)))
		}
	}
	if h.Logger != nil {
		h.Logger(r, err)
	}
}

func (h *Handler) lock(now time.Time, root string, ephemeral bool) (token string, status int, err error) {
	token, err = h.LockSystem.Create(now, LockDetails{
		Root:      root,
		Duration:  infiniteTimeout,
		ZeroDepth: true,
		Ephemeral: ephemeral,
	})
	if err != nil {
		if err == ErrLocked {
			return "", StatusLocked, err
		}
		return "", http.StatusInternalServerError, err
	}
	return token, 0, nil
}

func (h *Handler) speculativeLock(now time.Time, root, ifHdr string) (token string, status int, err error) {
	token, status, err = h.lock(now, root, true)

	// If we succeed or fail for any reason other than ErrLocked, short-circuit out
	if err != ErrLocked {
		return
	}

	// If we have an If header, then while we may have failed to take an anonymous lock,
	// we have an opportunity to confirm the lock using the presented credentials.
	if ifHdr != "" {
		err = nil
		status = 0
	}

	return
}

func (h *Handler) confirmLocks(r *http.Request, src, dst string) (release func(), status int, err error) {
	// The general strategy for lock confirmation is as follows:
	// 1. Speculatively take locks for src/dst in case no locks are held on them.
	// 2. If any locks *are* held on src/dst, check that the If header satisfies them.
	// 3. As part of checking #2, validate any other constraints implied in the If header.

	hdr := r.Header.Get("If")
	ih := ifHeader{}
	// Parse the If header first, since if it's bad we should just fail out, even if we
	// don't need it.
	if hdr != "" {
		var ok bool
		ih, ok = parseIfHeader(hdr)
		if !ok {
			return nil, http.StatusBadRequest, errInvalidIfHeader
		}
	}

	// Even if the client hasn't previously created locks, another principle may have.
	// So, we still need to check that the resources aren't locked by another client.
	// To do so, we create temporary locks on the requested resources. If the resoure is
	// locked, the operation will fail. In that case, we will check if the request
	// presented a lock for that particular resource.

	// Any temporary locks are removed at the end of the request.
	now, srcToken, dstToken := time.Now(), "", ""
	if src != "" {
		srcToken, status, err = h.speculativeLock(now, src, hdr)
		if err != nil {
			return nil, status, err
		}
	}

	if dst != "" {
		dstToken, status, err = h.speculativeLock(now, dst, hdr)
		if err != nil {
			if srcToken != "" {
				h.LockSystem.Unlock(now, srcToken)
			}
			return nil, status, err
		}
	}

	speculativeLockRelease := func() {
		if dstToken != "" {
			h.LockSystem.Unlock(now, dstToken)
		}
		if srcToken != "" {
			h.LockSystem.Unlock(now, srcToken)
		}
	}

	// Exclude src/dst from the lock search if we already have a lock for them.
	if srcToken != "" {
		src = ""
	}

	if dstToken != "" {
		dst = ""
	}

	if src == "" && dst == "" {

		if len(ih.lists) == 0 {
			// No conditions to evaluate and no src/dst constraints to check.
			// Everything with the request is good. Return success.
			return speculativeLockRelease, 0, nil
		}

		// In this case, we have created temporary locks on any resource we care about.
		// This means that none of the conditions can evaluate to true. Fall through with
		// an empty list to ensure consistent error handling
		ih.lists = []ifList{}
	}

	lockRelease, status, err := h.atLeastOneIfListPasses(src, dst, r.Host, ih)

	if err != nil {
		speculativeLockRelease()
		return nil, status, err
	}

	return func() {
		// Release both the locks we just confirmed, and any we speculatively created.
		lockRelease()
		speculativeLockRelease()
	}, 0, nil
}

func (h *Handler) atLeastOneIfListPasses(src, dst string, host string, ih ifHeader) (release func(), status int, err error) {

	// Run the list of provided lock tokens agains the resources we want to lock.
	// ih is a disjunction (OR) of ifLists, so any ifList will do.
	for _, l := range ih.lists {
		lsrc := l.resourceTag
		if lsrc == "" {
			lsrc = src
		} else {
			u, err := url.Parse(lsrc)
			if err != nil {
				continue
			}
			if u.Host != host {
				continue
			}
			lsrc, status, err = h.stripPrefix(u.Path)
			if err != nil {
				return nil, status, err
			}
		}
		release, err := h.LockSystem.Confirm(time.Now(), lsrc, dst, l.conditions...)
		if err == ErrConfirmationFailed {
			continue
		}
		if err != nil {
			return nil, http.StatusInternalServerError, err
		}

		return release, 0, nil
	}

	// Section 10.4.1 says that "If this header is evaluated and all state lists
	// fail, then the request must fail with a 412 (Precondition Failed) status."
	// We follow the spec even though the cond_put_corrupt_token test case from
	// the litmus test warns on seeing a 412 instead of a 423 (Locked).
	return nil, http.StatusPreconditionFailed, ErrLocked
}

func (h *Handler) deleteLocks(reqPath string) (status int, err error) {
	deleter, ok := h.LockSystem.(LockDeleter)
	if !ok {
		// Can't delete -- system doesn't support it. Assume it can handle this case
		return 0, nil
	}

	err = deleter.Delete(time.Now(), reqPath)
	if err != nil {
		return http.StatusInternalServerError, err
	}

	return 0, nil

}

func (h *Handler) handleOptions(w http.ResponseWriter, r *http.Request) (status int, err error) {
	reqPath, status, err := h.stripPrefix(r.URL.Path)
	if err != nil {
		return status, err
	}
	ctx := r.Context()
	allow := "OPTIONS, LOCK, PUT, MKCOL"
	if fi, err := h.FileSystem.Stat(ctx, reqPath); err == nil {
		if fi.IsDir() {
			allow = "OPTIONS, LOCK, DELETE, PROPPATCH, COPY, MOVE, UNLOCK, PROPFIND"
		} else {
			allow = "OPTIONS, LOCK, GET, HEAD, POST, DELETE, PROPPATCH, COPY, MOVE, UNLOCK, PROPFIND, PUT"
		}
	}
	w.Header().Set("Allow", allow)
	// http://www.webdav.org/specs/rfc4918.html#dav.compliance.classes
	w.Header().Set("DAV", "1, 2")
	// http://msdn.microsoft.com/en-au/library/cc250217.aspx
	w.Header().Set("MS-Author-Via", "DAV")
	return 0, nil
}

// maps errors returned from the filesystem to a set of statuses, or returns the given
// default
func handleFSError(err error, defaultStatus int) (int, error) {
	if os.IsPermission(err) {
		return http.StatusForbidden, err
	}

	return defaultStatus, err
}

func (h *Handler) handleGetHeadPost(w http.ResponseWriter, r *http.Request) (status int, err error) {
	reqPath, status, err := h.stripPrefix(r.URL.Path)
	if err != nil {
		return status, err
	}
	// TODO: check locks for read-only access??
	ctx := r.Context()
	f, err := h.FileSystem.OpenFile(ctx, reqPath, os.O_RDONLY, 0)
	if err != nil {
		return handleFSError(err, http.StatusNotFound)
	}
	defer f.Close()
	fi, err := f.Stat()
	if err != nil {
		return handleFSError(err, http.StatusNotFound)
	}
	if fi.IsDir() {
		return http.StatusMethodNotAllowed, nil
	}
	etag, err := findETag(ctx, h.FileSystem, h.LockSystem, reqPath, fi)
	if err != nil {
		return http.StatusInternalServerError, err
	}
	w.Header().Set("ETag", etag)
	// Let ServeContent determine the Content-Type header.
	http.ServeContent(w, r, reqPath, fi.ModTime(), f)
	return 0, nil
}

func (h *Handler) handleDelete(w http.ResponseWriter, r *http.Request) (status int, err error) {
	reqPath, status, err := h.stripPrefix(r.URL.Path)
	if err != nil {
		return status, err
	}
	release, status, err := h.confirmLocks(r, reqPath, "")
	if err != nil {
		return status, err
	}
	defer release()

	ctx := r.Context()

	// TODO: return MultiStatus where appropriate.

	// "godoc os RemoveAll" says that "If the path does not exist, RemoveAll
	// returns nil (no error)." WebDAV semantics are that it should return a
	// "404 Not Found". We therefore have to Stat before we RemoveAll.
	if _, err := h.FileSystem.Stat(ctx, reqPath); err != nil {
		if os.IsNotExist(err) {
			return http.StatusNotFound, err
		}
		return handleFSError(err, http.StatusMethodNotAllowed)
	}
	if err := h.FileSystem.RemoveAll(ctx, reqPath); err != nil {
		return handleFSError(err, http.StatusMethodNotAllowed)
	}

	if status, err := h.deleteLocks(reqPath); err != nil {
		return status, err
	}
	return http.StatusNoContent, nil
}

func (h *Handler) handlePut(w http.ResponseWriter, r *http.Request) (status int, err error) {
	reqPath, status, err := h.stripPrefix(r.URL.Path)
	if err != nil {
		return status, err
	}
	release, status, err := h.confirmLocks(r, reqPath, "")
	if err != nil {
		return status, err
	}
	defer release()
	// TODO(rost): Support the If-Match, If-None-Match headers? See bradfitz'
	// comments in http.checkEtag.
	ctx := r.Context()

	f, err := h.FileSystem.OpenFile(ctx, reqPath, os.O_RDWR|os.O_CREATE|os.O_TRUNC, 0666)
	if err != nil {
<<<<<<< HEAD
		return handleFSError(err, http.StatusNotFound)
=======
		if os.IsNotExist(err) {
			return http.StatusConflict, err
		}
		return http.StatusNotFound, err
>>>>>>> 12150816
	}
	_, copyErr := io.Copy(f, r.Body)
	fi, statErr := f.Stat()
	closeErr := f.Close()
	// TODO(rost): Returning 405 Method Not Allowed might not be appropriate.
	if copyErr != nil {
		return handleFSError(copyErr, http.StatusMethodNotAllowed)
	}
	if statErr != nil {
		return handleFSError(statErr, http.StatusMethodNotAllowed)
	}
	if closeErr != nil {
		return handleFSError(closeErr, http.StatusMethodNotAllowed)
	}
	etag, err := findETag(ctx, h.FileSystem, h.LockSystem, reqPath, fi)
	if err != nil {
		return http.StatusInternalServerError, err
	}
	w.Header().Set("ETag", etag)
	return http.StatusCreated, nil
}

func (h *Handler) handleMkcol(w http.ResponseWriter, r *http.Request) (status int, err error) {
	reqPath, status, err := h.stripPrefix(r.URL.Path)
	if err != nil {
		return status, err
	}
	release, status, err := h.confirmLocks(r, reqPath, "")
	if err != nil {
		return status, err
	}
	defer release()

	ctx := r.Context()

	if r.ContentLength > 0 {
		return http.StatusUnsupportedMediaType, nil
	}
	if err := h.FileSystem.Mkdir(ctx, reqPath, 0777); err != nil {
		if os.IsNotExist(err) {
			return http.StatusConflict, err
		}
		return handleFSError(err, http.StatusMethodNotAllowed)
	}
	return http.StatusCreated, nil
}

func (h *Handler) handleCopyMove(w http.ResponseWriter, r *http.Request) (status int, err error) {
	hdr := r.Header.Get("Destination")
	if hdr == "" {
		return http.StatusBadRequest, errInvalidDestination
	}
	u, err := url.Parse(hdr)
	if err != nil {
		return http.StatusBadRequest, errInvalidDestination
	}
	if u.Host != "" && u.Host != r.Host {
		return http.StatusBadGateway, errInvalidDestination
	}

	src, status, err := h.stripPrefix(r.URL.Path)
	if err != nil {
		return status, err
	}

	dst, status, err := h.stripPrefix(u.Path)
	if err != nil {
		return status, err
	}

	if dst == "" {
		return http.StatusBadGateway, errInvalidDestination
	}
	if dst == src {
		return http.StatusForbidden, errDestinationEqualsSource
	}

	ctx := r.Context()

	if r.Method == "COPY" {
		// Section 7.5.1 says that a COPY only needs to lock the destination,
		// not both destination and source. Strictly speaking, this is racy,
		// even though a COPY doesn't modify the source, if a concurrent
		// operation modifies the source. However, the litmus test explicitly
		// checks that COPYing a locked-by-another source is OK.
		release, status, err := h.confirmLocks(r, "", dst)
		if err != nil {
			return status, err
		}
		defer release()

		// Section 9.8.3 says that "The COPY method on a collection without a Depth
		// header must act as if a Depth header with value "infinity" was included".
		depth := infiniteDepth
		if hdr := r.Header.Get("Depth"); hdr != "" {
			depth = parseDepth(hdr)
			if depth != 0 && depth != infiniteDepth {
				// Section 9.8.3 says that "A client may submit a Depth header on a
				// COPY on a collection with a value of "0" or "infinity"."
				return http.StatusBadRequest, errInvalidDepth
			}
		}
		return copyFiles(ctx, h.FileSystem, src, dst, r.Header.Get("Overwrite") != "F", depth, 0)
	}

	release, status, err := h.confirmLocks(r, src, dst)
	if err != nil {
		return status, err
	}
	defer release()

	// Section 9.9.2 says that "The MOVE method on a collection must act as if
	// a "Depth: infinity" header was used on it. A client must not submit a
	// Depth header on a MOVE on a collection with any value but "infinity"."
	if hdr := r.Header.Get("Depth"); hdr != "" {
		if parseDepth(hdr) != infiniteDepth {
			return http.StatusBadRequest, errInvalidDepth
		}
	}
	status, err = moveFiles(ctx, h.FileSystem, src, dst, r.Header.Get("Overwrite") == "T")
	if status < 200 || status > 300 {
		return status, err
	}

	delStatus, err := h.deleteLocks(src)
	if err != nil {
		return delStatus, err
	}

	return status, err
}

func (h *Handler) handleLock(w http.ResponseWriter, r *http.Request) (retStatus int, retErr error) {
	duration, err := parseTimeout(r.Header.Get("Timeout"))
	if err != nil {
		return http.StatusBadRequest, err
	}
	li, status, err := readLockInfo(r.Body)
	if err != nil {
		return status, err
	}

	ctx := r.Context()
	token, ld, now, created := "", LockDetails{}, time.Now(), false
	if li == (lockInfo{}) {
		// An empty lockInfo means to refresh the lock.
		ih, ok := parseIfHeader(r.Header.Get("If"))
		if !ok {
			return http.StatusBadRequest, errInvalidIfHeader
		}
		if len(ih.lists) == 1 && len(ih.lists[0].conditions) == 1 {
			token = ih.lists[0].conditions[0].Token
		}
		if token == "" {
			return http.StatusBadRequest, errInvalidLockToken
		}
		ld, err = h.LockSystem.Refresh(now, token, duration)
		if err != nil {
			if err == ErrNoSuchLock {
				return http.StatusPreconditionFailed, err
			}
			return http.StatusInternalServerError, err
		}

	} else {
		// Section 9.10.3 says that "If no Depth header is submitted on a LOCK request,
		// then the request MUST act as if a "Depth:infinity" had been submitted."
		depth := infiniteDepth
		if hdr := r.Header.Get("Depth"); hdr != "" {
			depth = parseDepth(hdr)
			if depth != 0 && depth != infiniteDepth {
				// Section 9.10.3 says that "Values other than 0 or infinity must not be
				// used with the Depth header on a LOCK method".
				return http.StatusBadRequest, errInvalidDepth
			}
		}
		reqPath, status, err := h.stripPrefix(r.URL.Path)
		if err != nil {
			return status, err
		}
		ld = LockDetails{
			Root:      reqPath,
			Duration:  duration,
			OwnerXML:  li.Owner.InnerXML,
			ZeroDepth: depth == 0,
		}

		if _, err := h.FileSystem.Stat(ctx, reqPath); err != nil {
			// File doesn't exist. Guess we need to create it. Note that the lock
			// subsystem may do so, so preemptively assume we do. This is a little racey,
			// but there's no way to actually tell whether the act of locking a file
			// created it or not.
			created = true
		}

		token, err = h.LockSystem.Create(now, ld)
		if err != nil {
			if err == ErrLocked {
				return StatusLocked, err
			}
			return http.StatusInternalServerError, err
		}
		defer func() {
			if retErr != nil {
				h.LockSystem.Unlock(now, token)
			}
		}()

		// Create the resource if it didn't previously exist. If lock subsystem didn't create
		// it, we'll do so here.
		if _, err := h.FileSystem.Stat(ctx, reqPath); err != nil {
			f, err := h.FileSystem.OpenFile(ctx, reqPath, os.O_RDWR|os.O_CREATE|os.O_TRUNC, 0666)
			if err != nil {
				// TODO: detect missing intermediate dirs and return http.StatusConflict?
				return handleFSError(err, http.StatusInternalServerError)
			}
			f.Close()
			created = true
		}

		// http://www.webdav.org/specs/rfc4918.html#HEADER_Lock-Token says that the
		// Lock-Token value is a Coded-URL. We add angle brackets.
		w.Header().Set("Lock-Token", "<"+token+">")
	}

	w.Header().Set("Content-Type", "application/xml; charset=utf-8")
	if created {
		// This is "w.WriteHeader(http.StatusCreated)" and not "return
		// http.StatusCreated, nil" because we write our own (XML) response to w
		// and Handler.ServeHTTP would otherwise write "Created".
		w.WriteHeader(http.StatusCreated)
	}
	writeLockInfo(w, token, ld)
	return 0, nil
}

func (h *Handler) handleUnlock(w http.ResponseWriter, r *http.Request) (status int, err error) {
	// http://www.webdav.org/specs/rfc4918.html#HEADER_Lock-Token says that the
	// Lock-Token value is a Coded-URL. We strip its angle brackets.
	t := r.Header.Get("Lock-Token")
	if len(t) < 2 || t[0] != '<' || t[len(t)-1] != '>' {
		return http.StatusBadRequest, errInvalidLockToken
	}
	t = t[1 : len(t)-1]

	switch err = h.LockSystem.Unlock(time.Now(), t); err {
	case nil:
		return http.StatusNoContent, err
	case ErrForbidden:
		return http.StatusForbidden, err
	case ErrLocked:
		return StatusLocked, err
	case ErrNoSuchLock:
		return http.StatusConflict, err
	default:
		return http.StatusInternalServerError, err
	}
}

func (h *Handler) handlePropfind(w http.ResponseWriter, r *http.Request) (status int, err error) {
	reqPath, status, err := h.stripPrefix(r.URL.Path)
	if err != nil {
		return status, err
	}
	ctx := r.Context()
	fi, err := h.FileSystem.Stat(ctx, reqPath)
	if err != nil {
		if os.IsNotExist(err) {
			return http.StatusNotFound, err
		}
		return handleFSError(err, http.StatusMethodNotAllowed)
	}
	depth := infiniteDepth
	if hdr := r.Header.Get("Depth"); hdr != "" {
		depth = parseDepth(hdr)
		if depth == invalidDepth {
			return http.StatusBadRequest, errInvalidDepth
		}
	}
	pf, status, err := readPropfind(r.Body)
	if err != nil {
		return status, err
	}

	mw := multistatusWriter{w: w}

	walkFn := func(reqPath string, info os.FileInfo, err error) error {
<<<<<<< HEAD
		// On error from the parent call, we still have the directory-based file info.
		// Default to it, but override with the one from the fs in the normal non-error case
		var file File = &propstatFallback{
			info: info,
		}
		if err == nil {
			f, err := h.FileSystem.OpenFile(ctx, reqPath, os.O_RDONLY, 0)
			if err == nil {
				file = f
			}
		}

		// at this point, even if there was an error, we use the provided FileInfo, so blow
		// this away.
		err = nil

		defer file.Close()
=======
		if err != nil {
			return handlePropfindError(err, info)
		}
>>>>>>> 12150816

		var pstats []Propstat
		if pf.Propname != nil {
			pnames, err := propnamesForFile(file)
			if err != nil {
				return handlePropfindError(err, info)
			}
			pstat := Propstat{Status: http.StatusOK}
			for _, xmlname := range pnames {
				pstat.Props = append(pstat.Props, Property{XMLName: xmlname})
			}
			pstats = append(pstats, pstat)
		} else if pf.Allprop != nil {
			pstats, err = allpropForFile(ctx, file, h.FileSystem, h.LockSystem, reqPath, pf.Prop)
		} else {
			pstats, err = propsForFile(ctx, file, h.FileSystem, h.LockSystem, reqPath, pf.Prop)
		}
		if err != nil {
			return handlePropfindError(err, info)
		}
		href := path.Join(h.Prefix, reqPath)
		if href != "/" && info.IsDir() {
			href += "/"
		}
		return mw.write(makePropstatResponse(href, pstats))
	}

	walkErr := walkFS(ctx, h.FileSystem, depth, reqPath, fi, walkFn)
	closeErr := mw.close()
	if walkErr != nil {
		return http.StatusInternalServerError, walkErr
	}
	if closeErr != nil {
		return http.StatusInternalServerError, closeErr
	}
	return 0, nil
}

func (h *Handler) handleProppatch(w http.ResponseWriter, r *http.Request) (status int, err error) {
	reqPath, status, err := h.stripPrefix(r.URL.Path)
	if err != nil {
		return status, err
	}
	release, status, err := h.confirmLocks(r, reqPath, "")
	if err != nil {
		return status, err
	}
	defer release()

	ctx := r.Context()

	if _, err := h.FileSystem.Stat(ctx, reqPath); err != nil {
		if os.IsNotExist(err) {
			return http.StatusNotFound, err
		}
		return handleFSError(err, http.StatusMethodNotAllowed)
	}
	patches, status, err := readProppatch(r.Body)
	if err != nil {
		return status, err
	}
	pstats, err := patch(ctx, h.FileSystem, h.LockSystem, reqPath, patches)
	if err != nil {
		return http.StatusInternalServerError, err
	}
	mw := multistatusWriter{w: w}
	writeErr := mw.write(makePropstatResponse(r.URL.Path, pstats))
	closeErr := mw.close()
	if writeErr != nil {
		return http.StatusInternalServerError, writeErr
	}
	if closeErr != nil {
		return http.StatusInternalServerError, closeErr
	}
	return 0, nil
}

func makePropstatResponse(href string, pstats []Propstat) *response {
	resp := response{
		Href:     []string{(&url.URL{Path: href}).EscapedPath()},
		Propstat: make([]propstat, 0, len(pstats)),
	}
	for _, p := range pstats {
		var xmlErr *xmlError
		if p.XMLError != "" {
			xmlErr = &xmlError{InnerXML: []byte(p.XMLError)}
		}
		resp.Propstat = append(resp.Propstat, propstat{
			Status:              fmt.Sprintf("HTTP/1.1 %d %s", p.Status, StatusText(p.Status)),
			Prop:                p.Props,
			ResponseDescription: p.ResponseDescription,
			Error:               xmlErr,
		})
	}
	return &resp
}

func handlePropfindError(err error, info os.FileInfo) error {
<<<<<<< HEAD
	if errors.Is(err, os.ErrPermission) {
		// If the server cannot recurse into a directory because it is not allowed,
		// then there is nothing more to say about it. Just skip sending anything. The same
		// if we're not allowed to actually retrieve information about the file.
		return filepath.SkipDir
	}

	if errors.Is(err, os.ErrNotExist) {
		// If the file doesn't exist, just skip it. It means that we aren't able to retrieve
		// any info about it.
		return filepath.SkipDir
=======
	var skipResp error = nil
	if info != nil && info.IsDir() {
		skipResp = filepath.SkipDir
	}

	if errors.Is(err, os.ErrPermission) {
		// If the server cannot recurse into a directory because it is not allowed,
		// then there is nothing more to say about it. Just skip sending anything.
		return skipResp
>>>>>>> 12150816
	}

	if _, ok := err.(*os.PathError); ok {
		// If the file is just bad, it couldn't be a proper WebDAV resource. Skip it.
<<<<<<< HEAD
		return filepath.SkipDir
=======
		return skipResp
>>>>>>> 12150816
	}

	// We need to be careful with other errors: there is no way to abort the xml stream
	// part way through while returning a valid PROPFIND response. Returning only half
	// the data would be misleading, but so would be returning results tainted by errors.
<<<<<<< HEAD
	// The curent behaviour by returning an error here leads to the stream being aborted,
=======
	// The current behaviour by returning an error here leads to the stream being aborted,
>>>>>>> 12150816
	// and the parent http server complaining about writing a spurious header. We should
	// consider further enhancing this error handling to more gracefully fail, or perhaps
	// buffer the entire response until we've walked the tree.
	return err
}

const (
	infiniteDepth = -1
	invalidDepth  = -2
)

// parseDepth maps the strings "0", "1" and "infinity" to 0, 1 and
// infiniteDepth. Parsing any other string returns invalidDepth.
//
// Different WebDAV methods have further constraints on valid depths:
//   - PROPFIND has no further restrictions, as per section 9.1.
//   - COPY accepts only "0" or "infinity", as per section 9.8.3.
//   - MOVE accepts only "infinity", as per section 9.9.2.
//   - LOCK accepts only "0" or "infinity", as per section 9.10.3.
//
// These constraints are enforced by the handleXxx methods.
func parseDepth(s string) int {
	switch s {
	case "0":
		return 0
	case "1":
		return 1
	case "infinity":
		return infiniteDepth
	}
	return invalidDepth
}

// http://www.webdav.org/specs/rfc4918.html#status.code.extensions.to.http11
const (
	StatusMulti               = 207
	StatusUnprocessableEntity = 422
	StatusLocked              = 423
	StatusFailedDependency    = 424
	StatusInsufficientStorage = 507
)

func StatusText(code int) string {
	switch code {
	case StatusMulti:
		return "Multi-Status"
	case StatusUnprocessableEntity:
		return "Unprocessable Entity"
	case StatusLocked:
		return "Locked"
	case StatusFailedDependency:
		return "Failed Dependency"
	case StatusInsufficientStorage:
		return "Insufficient Storage"
	}
	return http.StatusText(code)
}

var (
	errDestinationEqualsSource = errors.New("webdav: destination equals source")
	errDirectoryNotEmpty       = errors.New("webdav: directory not empty")
	errInvalidDepth            = errors.New("webdav: invalid depth")
	errInvalidDestination      = errors.New("webdav: invalid destination")
	errInvalidIfHeader         = errors.New("webdav: invalid If header")
	errInvalidLockInfo         = errors.New("webdav: invalid lock info")
	errInvalidLockToken        = errors.New("webdav: invalid lock token")
	errInvalidPropfind         = errors.New("webdav: invalid propfind")
	errInvalidProppatch        = errors.New("webdav: invalid proppatch")
	errInvalidResponse         = errors.New("webdav: invalid response")
	errInvalidTimeout          = errors.New("webdav: invalid timeout")
	errNoFileSystem            = errors.New("webdav: no file system")
	errNoLockSystem            = errors.New("webdav: no lock system")
	errNotADirectory           = errors.New("webdav: not a directory")
	errPrefixMismatch          = errors.New("webdav: prefix mismatch")
	errRecursionTooDeep        = errors.New("webdav: recursion too deep")
	errUnsupportedLockInfo     = errors.New("webdav: unsupported lock info")
	errUnsupportedMethod       = errors.New("webdav: unsupported method")
)<|MERGE_RESOLUTION|>--- conflicted
+++ resolved
@@ -371,14 +371,10 @@
 
 	f, err := h.FileSystem.OpenFile(ctx, reqPath, os.O_RDWR|os.O_CREATE|os.O_TRUNC, 0666)
 	if err != nil {
-<<<<<<< HEAD
-		return handleFSError(err, http.StatusNotFound)
-=======
 		if os.IsNotExist(err) {
 			return http.StatusConflict, err
 		}
-		return http.StatusNotFound, err
->>>>>>> 12150816
+		return handleFSError(err, http.StatusNotFound)
 	}
 	_, copyErr := io.Copy(f, r.Body)
 	fi, statErr := f.Stat()
@@ -666,7 +662,6 @@
 	mw := multistatusWriter{w: w}
 
 	walkFn := func(reqPath string, info os.FileInfo, err error) error {
-<<<<<<< HEAD
 		// On error from the parent call, we still have the directory-based file info.
 		// Default to it, but override with the one from the fs in the normal non-error case
 		var file File = &propstatFallback{
@@ -684,11 +679,6 @@
 		err = nil
 
 		defer file.Close()
-=======
-		if err != nil {
-			return handlePropfindError(err, info)
-		}
->>>>>>> 12150816
 
 		var pstats []Propstat
 		if pf.Propname != nil {
@@ -787,7 +777,6 @@
 }
 
 func handlePropfindError(err error, info os.FileInfo) error {
-<<<<<<< HEAD
 	if errors.Is(err, os.ErrPermission) {
 		// If the server cannot recurse into a directory because it is not allowed,
 		// then there is nothing more to say about it. Just skip sending anything. The same
@@ -799,36 +788,17 @@
 		// If the file doesn't exist, just skip it. It means that we aren't able to retrieve
 		// any info about it.
 		return filepath.SkipDir
-=======
-	var skipResp error = nil
-	if info != nil && info.IsDir() {
-		skipResp = filepath.SkipDir
-	}
-
-	if errors.Is(err, os.ErrPermission) {
-		// If the server cannot recurse into a directory because it is not allowed,
-		// then there is nothing more to say about it. Just skip sending anything.
-		return skipResp
->>>>>>> 12150816
 	}
 
 	if _, ok := err.(*os.PathError); ok {
 		// If the file is just bad, it couldn't be a proper WebDAV resource. Skip it.
-<<<<<<< HEAD
 		return filepath.SkipDir
-=======
-		return skipResp
->>>>>>> 12150816
 	}
 
 	// We need to be careful with other errors: there is no way to abort the xml stream
 	// part way through while returning a valid PROPFIND response. Returning only half
 	// the data would be misleading, but so would be returning results tainted by errors.
-<<<<<<< HEAD
-	// The curent behaviour by returning an error here leads to the stream being aborted,
-=======
 	// The current behaviour by returning an error here leads to the stream being aborted,
->>>>>>> 12150816
 	// and the parent http server complaining about writing a spurious header. We should
 	// consider further enhancing this error handling to more gracefully fail, or perhaps
 	// buffer the entire response until we've walked the tree.
