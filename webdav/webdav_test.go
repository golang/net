// Copyright 2015 The Go Authors. All rights reserved.
// Use of this source code is governed by a BSD-style
// license that can be found in the LICENSE file.

package webdav

import (
	"context"
	"errors"
	"fmt"
	"io"
	"io/ioutil"
	"net/http"
	"net/http/httptest"
	"net/url"
	"os"
	"reflect"
	"regexp"
	"sort"
	"strings"
	"testing"
)

// createLockBody comes from the example in Section 9.10.7.
const createLockBody = `<?xml version="1.0" encoding="utf-8" ?>
	<D:lockinfo xmlns:D='DAV:'>
		<D:lockscope><D:exclusive/></D:lockscope>
		<D:locktype><D:write/></D:locktype>
		<D:owner>
			<D:href>http://example.org/~ejw/contact.html</D:href>
		</D:owner>
	</D:lockinfo>
`

// TODO: add tests to check XML responses with the expected prefix path
func TestPrefix(t *testing.T) {
	const dst, blah = "Destination", "blah blah blah"

	do := func(method, urlStr string, body string, wantStatusCode int, headers ...string) (http.Header, error) {
		var bodyReader io.Reader
		if body != "" {
			bodyReader = strings.NewReader(body)
		}
		req, err := http.NewRequest(method, urlStr, bodyReader)
		if err != nil {
			return nil, err
		}
		for len(headers) >= 2 {
			req.Header.Add(headers[0], headers[1])
			headers = headers[2:]
		}
		res, err := http.DefaultTransport.RoundTrip(req)
		if err != nil {
			return nil, err
		}
		defer res.Body.Close()
		if res.StatusCode != wantStatusCode {
			return nil, fmt.Errorf("got status code %d, want %d", res.StatusCode, wantStatusCode)
		}
		return res.Header, nil
	}

	prefixes := []string{
		"/",
		"/a/",
		"/a/b/",
		"/a/b/c/",
	}
	ctx := context.Background()
	for _, prefix := range prefixes {
		fs := NewMemFS()
		h := &Handler{
			FileSystem: fs,
			LockSystem: NewMemLS(),
		}
		mux := http.NewServeMux()
		if prefix != "/" {
			h.Prefix = prefix
		}
		mux.Handle(prefix, h)
		srv := httptest.NewServer(mux)
		defer srv.Close()

		// The script is:
		//	MKCOL /a
		//	MKCOL /a/b
		//	PUT   /a/b/c
		//	COPY  /a/b/c /a/b/d
		//	MKCOL /a/b/e
		//	MOVE  /a/b/d /a/b/e/f
		//	LOCK  /a/b/e/g
		//	PUT   /a/b/e/g
		// which should yield the (possibly stripped) filenames /a/b/c,
		// /a/b/e/f and /a/b/e/g, plus their parent directories.

		wantA := map[string]int{
			"/":       http.StatusCreated,
			"/a/":     http.StatusMovedPermanently,
			"/a/b/":   http.StatusNotFound,
			"/a/b/c/": http.StatusNotFound,
		}[prefix]
		if _, err := do("MKCOL", srv.URL+"/a", "", wantA); err != nil {
			t.Errorf("prefix=%-9q MKCOL /a: %v", prefix, err)
			continue
		}

		wantB := map[string]int{
			"/":       http.StatusCreated,
			"/a/":     http.StatusCreated,
			"/a/b/":   http.StatusMovedPermanently,
			"/a/b/c/": http.StatusNotFound,
		}[prefix]
		if _, err := do("MKCOL", srv.URL+"/a/b", "", wantB); err != nil {
			t.Errorf("prefix=%-9q MKCOL /a/b: %v", prefix, err)
			continue
		}

		wantC := map[string]int{
			"/":       http.StatusCreated,
			"/a/":     http.StatusCreated,
			"/a/b/":   http.StatusCreated,
			"/a/b/c/": http.StatusMovedPermanently,
		}[prefix]
		if _, err := do("PUT", srv.URL+"/a/b/c", blah, wantC); err != nil {
			t.Errorf("prefix=%-9q PUT /a/b/c: %v", prefix, err)
			continue
		}

		wantD := map[string]int{
			"/":       http.StatusCreated,
			"/a/":     http.StatusCreated,
			"/a/b/":   http.StatusCreated,
			"/a/b/c/": http.StatusMovedPermanently,
		}[prefix]
		if _, err := do("COPY", srv.URL+"/a/b/c", "", wantD, dst, srv.URL+"/a/b/d"); err != nil {
			t.Errorf("prefix=%-9q COPY /a/b/c /a/b/d: %v", prefix, err)
			continue
		}

		wantE := map[string]int{
			"/":       http.StatusCreated,
			"/a/":     http.StatusCreated,
			"/a/b/":   http.StatusCreated,
			"/a/b/c/": http.StatusNotFound,
		}[prefix]
		if _, err := do("MKCOL", srv.URL+"/a/b/e", "", wantE); err != nil {
			t.Errorf("prefix=%-9q MKCOL /a/b/e: %v", prefix, err)
			continue
		}

		wantF := map[string]int{
			"/":       http.StatusCreated,
			"/a/":     http.StatusCreated,
			"/a/b/":   http.StatusCreated,
			"/a/b/c/": http.StatusNotFound,
		}[prefix]
		if _, err := do("MOVE", srv.URL+"/a/b/d", "", wantF, dst, srv.URL+"/a/b/e/f"); err != nil {
			t.Errorf("prefix=%-9q MOVE /a/b/d /a/b/e/f: %v", prefix, err)
			continue
		}

		var lockToken string
		wantG := map[string]int{
			"/":       http.StatusCreated,
			"/a/":     http.StatusCreated,
			"/a/b/":   http.StatusCreated,
			"/a/b/c/": http.StatusNotFound,
		}[prefix]
		if h, err := do("LOCK", srv.URL+"/a/b/e/g", createLockBody, wantG); err != nil {
			t.Errorf("prefix=%-9q LOCK /a/b/e/g: %v", prefix, err)
			continue
		} else {
			lockToken = h.Get("Lock-Token")
		}

		ifHeader := fmt.Sprintf("<%s/a/b/e/g> (%s)", srv.URL, lockToken)
		wantH := map[string]int{
			"/":       http.StatusCreated,
			"/a/":     http.StatusCreated,
			"/a/b/":   http.StatusCreated,
			"/a/b/c/": http.StatusNotFound,
		}[prefix]
		if _, err := do("PUT", srv.URL+"/a/b/e/g", blah, wantH, "If", ifHeader); err != nil {
			t.Errorf("prefix=%-9q PUT /a/b/e/g: %v", prefix, err)
			continue
		}

		wantI := map[string]int{
			"/":       http.StatusLocked,
			"/a/":     http.StatusLocked,
			"/a/b/":   http.StatusLocked,
			"/a/b/c/": http.StatusNotFound,
		}[prefix]
		if _, err := do("PUT", srv.URL+"/a/b/e/g", blah, wantI); err != nil {
			t.Errorf("prefix=%-9q PUT /a/b/e/g: %v", prefix, err)
			continue
		}

		badIfHeader := fmt.Sprintf("<%s/a/b/e/g> (foobar)", srv.URL)
		wantJ := map[string]int{
			"/":       http.StatusPreconditionFailed,
			"/a/":     http.StatusPreconditionFailed,
			"/a/b/":   http.StatusPreconditionFailed,
			"/a/b/c/": http.StatusNotFound,
		}[prefix]
		if _, err := do("PUT", srv.URL+"/a/b/e/g", blah, wantJ, "If", badIfHeader); err != nil {
			t.Errorf("prefix=%-9q PUT /a/b/e/g: %v", prefix, err)
			continue
		}

		got, err := find(ctx, nil, fs, "/")
		if err != nil {
			t.Errorf("prefix=%-9q find: %v", prefix, err)
			continue
		}
		sort.Strings(got)
		want := map[string][]string{
			"/":       {"/", "/a", "/a/b", "/a/b/c", "/a/b/e", "/a/b/e/f", "/a/b/e/g"},
			"/a/":     {"/", "/b", "/b/c", "/b/e", "/b/e/f", "/b/e/g"},
			"/a/b/":   {"/", "/c", "/e", "/e/f", "/e/g"},
			"/a/b/c/": {"/"},
		}[prefix]
		if !reflect.DeepEqual(got, want) {
			t.Errorf("prefix=%-9q find:\ngot  %v\nwant %v", prefix, got, want)
			continue
		}
	}
}

func TestEscapeXML(t *testing.T) {
	// These test cases aren't exhaustive, and there is more than one way to
	// escape e.g. a quot (as "&#34;" or "&quot;") or an apos. We presume that
	// the encoding/xml package tests xml.EscapeText more thoroughly. This test
	// here is just a sanity check for this package's escapeXML function, and
	// its attempt to provide a fast path (and avoid a bytes.Buffer allocation)
	// when escaping filenames is obviously a no-op.
	testCases := map[string]string{
		"":              "",
		" ":             " ",
		"&":             "&amp;",
		"*":             "*",
		"+":             "+",
		",":             ",",
		"-":             "-",
		".":             ".",
		"/":             "/",
		"0":             "0",
		"9":             "9",
		":":             ":",
		"<":             "&lt;",
		">":             "&gt;",
		"A":             "A",
		"_":             "_",
		"a":             "a",
		"~":             "~",
		"\u0201":        "\u0201",
		"&amp;":         "&amp;amp;",
		"foo&<b/ar>baz": "foo&amp;&lt;b/ar&gt;baz",
	}

	for in, want := range testCases {
		if got := escapeXML(in); got != want {
			t.Errorf("in=%q: got %q, want %q", in, got, want)
		}
	}
}

func TestFilenameEscape(t *testing.T) {
	hrefRe := regexp.MustCompile(`<D:href>([^<]*)</D:href>`)
	displayNameRe := regexp.MustCompile(`<D:displayname>([^<]*)</D:displayname>`)
	do := func(method, urlStr string) (string, string, error) {
		req, err := http.NewRequest(method, urlStr, nil)
		if err != nil {
			return "", "", err
		}
		res, err := http.DefaultClient.Do(req)
		if err != nil {
			return "", "", err
		}
		defer res.Body.Close()

		b, err := ioutil.ReadAll(res.Body)
		if err != nil {
			return "", "", err
		}
		hrefMatch := hrefRe.FindStringSubmatch(string(b))
		if len(hrefMatch) != 2 {
			return "", "", errors.New("D:href not found")
		}
		displayNameMatch := displayNameRe.FindStringSubmatch(string(b))
		if len(displayNameMatch) != 2 {
			return "", "", errors.New("D:displayname not found")
		}

		return hrefMatch[1], displayNameMatch[1], nil
	}

	testCases := []struct {
		name, wantHref, wantDisplayName string
	}{{
		name:            `/foo%bar`,
		wantHref:        `/foo%25bar`,
		wantDisplayName: `foo%bar`,
	}, {
		name:            `/こんにちわ世界`,
		wantHref:        `/%E3%81%93%E3%82%93%E3%81%AB%E3%81%A1%E3%82%8F%E4%B8%96%E7%95%8C`,
		wantDisplayName: `こんにちわ世界`,
	}, {
		name:            `/Program Files/`,
		wantHref:        `/Program%20Files/`,
		wantDisplayName: `Program Files`,
	}, {
		name:            `/go+lang`,
		wantHref:        `/go+lang`,
		wantDisplayName: `go+lang`,
	}, {
		name:            `/go&lang`,
		wantHref:        `/go&amp;lang`,
		wantDisplayName: `go&amp;lang`,
	}, {
		name:            `/go<lang`,
		wantHref:        `/go%3Clang`,
		wantDisplayName: `go&lt;lang`,
	}, {
		name:            `/`,
		wantHref:        `/`,
		wantDisplayName: ``,
	}}
	ctx := context.Background()
	fs := NewMemFS()
	for _, tc := range testCases {
		if tc.name != "/" {
			if strings.HasSuffix(tc.name, "/") {
				if err := fs.Mkdir(ctx, tc.name, 0755); err != nil {
					t.Fatalf("name=%q: Mkdir: %v", tc.name, err)
				}
			} else {
				f, err := fs.OpenFile(ctx, tc.name, os.O_CREATE, 0644)
				if err != nil {
					t.Fatalf("name=%q: OpenFile: %v", tc.name, err)
				}
				f.Close()
			}
		}
	}

	srv := httptest.NewServer(&Handler{
		FileSystem: fs,
		LockSystem: NewMemLS(),
	})
	defer srv.Close()

	u, err := url.Parse(srv.URL)
	if err != nil {
		t.Fatal(err)
	}

	for _, tc := range testCases {
		u.Path = tc.name
		gotHref, gotDisplayName, err := do("PROPFIND", u.String())
		if err != nil {
			t.Errorf("name=%q: PROPFIND: %v", tc.name, err)
			continue
		}
		if gotHref != tc.wantHref {
			t.Errorf("name=%q: got href %q, want %q", tc.name, gotHref, tc.wantHref)
		}
		if gotDisplayName != tc.wantDisplayName {
			t.Errorf("name=%q: got dispayname %q, want %q", tc.name, gotDisplayName, tc.wantDisplayName)
		}
	}
}

<<<<<<< HEAD
func TestDelete(t *testing.T) {
	do := func(method, urlStr, body string, expectedCode int, headers ...string) (error, http.Header) {
=======
func TestMoveLockedSrcUnlockedDst(t *testing.T) {
	// This test reproduces https://github.com/golang/go/issues/43556
	do := func(method, urlStr string, body string, wantStatusCode int, headers ...string) (http.Header, error) {
>>>>>>> 15084bca
		var bodyReader io.Reader
		if body != "" {
			bodyReader = strings.NewReader(body)
		}
		req, err := http.NewRequest(method, urlStr, bodyReader)
		if err != nil {
<<<<<<< HEAD
			return err, nil
		}

=======
			return nil, err
		}
>>>>>>> 15084bca
		for len(headers) >= 2 {
			req.Header.Add(headers[0], headers[1])
			headers = headers[2:]
		}
<<<<<<< HEAD

		res, err := http.DefaultClient.Do(req)
		if err != nil {
			return err, nil
		}
		defer res.Body.Close()

		_, err = ioutil.ReadAll(res.Body)
		if err != nil {
			return err, res.Header
		}
		if res.StatusCode != expectedCode {
			return fmt.Errorf("%q path=%q: got status %d, want %d", method, urlStr, res.StatusCode, expectedCode), nil

		}
		return nil, res.Header
	}

	testCases := []struct {
		path           string
		lock, recreate bool
	}{{
		path: `/file`,
	}, {
		path:     `/file`,
		recreate: true,
	}, {
		// This reproduces https://github.com/golang/go/issues/42839
		path:     `/something_else`,
		lock:     true,
		recreate: true,
	}}

=======
		res, err := http.DefaultTransport.RoundTrip(req)
		if err != nil {
			return nil, err
		}
		defer res.Body.Close()
		if res.StatusCode != wantStatusCode {
			return nil, fmt.Errorf("got status code %d, want %d", res.StatusCode, wantStatusCode)
		}
		return res.Header, nil
	}

>>>>>>> 15084bca
	srv := httptest.NewServer(&Handler{
		FileSystem: NewMemFS(),
		LockSystem: NewMemLS(),
	})
	defer srv.Close()

<<<<<<< HEAD
	u, err := url.Parse(srv.URL)
	if err != nil {
		t.Fatal(err)
	}
	// Runs through the following logic:
	// Create File
	// If locking, lock file
	// Delete file
	// Check that file is gone
	// If recreating, recreate file
	for _, tc := range testCases {
		u.Path = tc.path
		err, _ := do("PUT", u.String(), "content", http.StatusCreated)
		if err != nil {
			t.Errorf("Initial create: %v", err)
			continue
		}

		headers := []string{}
		if tc.lock {
			err, hdrs := do("LOCK", u.String(), createLockBody, http.StatusOK)
			if err != nil {
				t.Errorf("Lock: %v", err)
				continue
			}

			lockToken := hdrs.Get("Lock-Token")
			if lockToken != "" {
				ifHeader := fmt.Sprintf("<%s%s> (%s)", srv.URL, tc.path, lockToken)
				headers = append(headers, "If", ifHeader)
			}
		}

		err, _ = do("DELETE", u.String(), "", http.StatusNoContent, headers...)
		if err != nil {
			t.Errorf("Delete: %v", err)
			continue
		}

		err, _ = do("GET", u.String(), "", http.StatusNotFound)
		if err != nil {
			t.Errorf("Get: %v", err)
			continue
		}

		if tc.recreate {
			err, _ := do("PUT", u.String(), "content", http.StatusCreated)
			if err != nil {
				t.Errorf("Second create: %v", err)
				continue
			}
		}
=======
	src, err := url.Parse(srv.URL)
	if err != nil {
		t.Fatal(err)
	}

	src.Path = "/locked_src"
	hdrs, err := do("LOCK", src.String(), createLockBody, http.StatusCreated)
	if err != nil {
		t.Fatal(err)
	}

	lockToken := hdrs.Get("Lock-Token")
	if lockToken == "" {
		t.Errorf("Expected lock token")
	}

	if err != nil {
		t.Fatal(err)
	}
	ifHeader := fmt.Sprintf("<%s%s> (%s)", srv.URL, src.Path, lockToken)
	headers := []string{"If", ifHeader, "Destination", "/unlocked_path"}

	_, err = do("MOVE", src.String(), "", http.StatusCreated, headers...)

	if err != nil {
		t.Fatal(err)
>>>>>>> 15084bca
	}
}<|MERGE_RESOLUTION|>--- conflicted
+++ resolved
@@ -371,33 +371,21 @@
 	}
 }
 
-<<<<<<< HEAD
 func TestDelete(t *testing.T) {
 	do := func(method, urlStr, body string, expectedCode int, headers ...string) (error, http.Header) {
-=======
-func TestMoveLockedSrcUnlockedDst(t *testing.T) {
-	// This test reproduces https://github.com/golang/go/issues/43556
-	do := func(method, urlStr string, body string, wantStatusCode int, headers ...string) (http.Header, error) {
->>>>>>> 15084bca
 		var bodyReader io.Reader
 		if body != "" {
 			bodyReader = strings.NewReader(body)
 		}
 		req, err := http.NewRequest(method, urlStr, bodyReader)
 		if err != nil {
-<<<<<<< HEAD
 			return err, nil
 		}
 
-=======
-			return nil, err
-		}
->>>>>>> 15084bca
 		for len(headers) >= 2 {
 			req.Header.Add(headers[0], headers[1])
 			headers = headers[2:]
 		}
-<<<<<<< HEAD
 
 		res, err := http.DefaultClient.Do(req)
 		if err != nil {
@@ -431,26 +419,12 @@
 		recreate: true,
 	}}
 
-=======
-		res, err := http.DefaultTransport.RoundTrip(req)
-		if err != nil {
-			return nil, err
-		}
-		defer res.Body.Close()
-		if res.StatusCode != wantStatusCode {
-			return nil, fmt.Errorf("got status code %d, want %d", res.StatusCode, wantStatusCode)
-		}
-		return res.Header, nil
-	}
-
->>>>>>> 15084bca
 	srv := httptest.NewServer(&Handler{
 		FileSystem: NewMemFS(),
 		LockSystem: NewMemLS(),
 	})
 	defer srv.Close()
 
-<<<<<<< HEAD
 	u, err := url.Parse(srv.URL)
 	if err != nil {
 		t.Fatal(err)
@@ -503,7 +477,41 @@
 				continue
 			}
 		}
-=======
+	}
+}
+
+func TestMoveLockedSrcUnlockedDst(t *testing.T) {
+	// This test reproduces https://github.com/golang/go/issues/43556
+	do := func(method, urlStr string, body string, wantStatusCode int, headers ...string) (http.Header, error) {
+		var bodyReader io.Reader
+		if body != "" {
+			bodyReader = strings.NewReader(body)
+		}
+		req, err := http.NewRequest(method, urlStr, bodyReader)
+		if err != nil {
+			return nil, err
+		}
+		for len(headers) >= 2 {
+			req.Header.Add(headers[0], headers[1])
+			headers = headers[2:]
+		}
+		res, err := http.DefaultTransport.RoundTrip(req)
+		if err != nil {
+			return nil, err
+		}
+		defer res.Body.Close()
+		if res.StatusCode != wantStatusCode {
+			return nil, fmt.Errorf("got status code %d, want %d", res.StatusCode, wantStatusCode)
+		}
+		return res.Header, nil
+	}
+
+	srv := httptest.NewServer(&Handler{
+		FileSystem: NewMemFS(),
+		LockSystem: NewMemLS(),
+	})
+	defer srv.Close()
+
 	src, err := url.Parse(srv.URL)
 	if err != nil {
 		t.Fatal(err)
@@ -530,6 +538,5 @@
 
 	if err != nil {
 		t.Fatal(err)
->>>>>>> 15084bca
 	}
 }